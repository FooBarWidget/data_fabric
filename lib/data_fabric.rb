--- conflicted
+++ resolved
@@ -174,12 +174,11 @@
       conn_name = connection_name
       unless already_connected_to? conn_name 
         @cached_connection = begin 
-<<<<<<< HEAD
           connection_pool = (Thread.current[:data_fabric_connections] ||= {})
           conn = connection_pool[conn_name]
           if !conn
             if logger.debug?
-              logger.debug "Switching from #{@current_connection_name || "(nil)"} to #{conn_name} (new connection)"
+              logger.debug "Switching from #{@current_connection_name || "(none)"} to #{conn_name} (new connection)"
             end
             config = ActiveRecord::Base.configurations[conn_name]
             raise ArgumentError, "Unknown database config: #{conn_name}, have #{ActiveRecord::Base.configurations.inspect}" unless config
@@ -187,14 +186,7 @@
             conn = @model_class.connection
             connection_pool[conn_name] = conn
           elsif logger.debug?
-            logger.debug "Switching from #{@current_connection_name || "(nil)"} to #{conn_name} (existing connection)"
-=======
-          config = ActiveRecord::Base.configurations[conn_name]
-          raise ArgumentError, "Unknown database config: #{conn_name}, have #{ActiveRecord::Base.configurations.inspect}" unless config
-          @model_class.establish_connection config
-          if logger.debug?
-            logger.debug "Switching from #{@current_connection_name || "(none)"} to #{conn_name}"
->>>>>>> b77814b0
+            logger.debug "Switching from #{@current_connection_name || "(none)"} to #{conn_name} (existing connection)"
           end
           @current_connection_name = conn_name
           conn.verify!(-1)
